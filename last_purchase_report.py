#!/usr/bin/env python3

import os, json, requests, pandas as pd
from datetime import datetime, timedelta, date
from dateutil import tz
import time
from supabase import create_client, Client

# Config
BASE = "https://api.alegra.com/api/v1"
LOCAL_TZ = tz.gettz("America/Bogota")
CONFIG = json.load(open("price_lists_config.json", encoding="utf8"))

DISTRIBUTOR_SET = set(CONFIG["distributor_lists"])
MAYORISTA_SET = set(CONFIG["mayorista_lists"])
MAX_MONTHS_WITHOUT_PURCHASE = 6

SUPABASE_URL = os.getenv("SUPABASE_URL")
SUPABASE_KEY = os.getenv("SUPABASE_ANON_KEY")

def auth():
    return (os.getenv("ALEGRA_API_EMAIL"), os.getenv("ALEGRA_API_TOKEN"))

def get_supabase_client():
    return create_client(SUPABASE_URL, SUPABASE_KEY)

def paginate(endpoint, params=None):
    params = params or {}
    params.update({"limit": 30, "start": 0})
    
    TEST_MODE = os.getenv("TEST_MODE", "false").lower() == "true"
    
    if TEST_MODE:
        max_items = int(os.getenv("TEST_MAX_CONTACTS" if endpoint == "contacts" else "TEST_MAX_ITEMS", "100"))
    else:
        max_items = float('inf')
    
    count = 0
    
    while True:
        try:
            r = requests.get(f"{BASE}/{endpoint}", auth=auth(), params=params, timeout=30)
            r.raise_for_status()
            batch = r.json()
            
            if not batch:
                break
                
            for item in batch:
                yield item
                count += 1
                if TEST_MODE and count >= max_items:
                    return
                
            if len(batch) < 30:
                break
                
            params["start"] += 30
            time.sleep(0.1)
            
        except requests.exceptions.RequestException:
            break

def truncate_tables():
    """Truncar tablas para rebuild completo"""
    try:
        supabase = get_supabase_client()
        for table in (
            "sales_processed",
            "clients_last_purchase",
            "sync_state",
        ):
<<<<<<< HEAD
            supabase.table(table).delete().gt("id", 0).execute()
=======
            supabase.table(table).delete().neq("id", 0).execute()
>>>>>>> b0013d15
    except Exception as e:
        print(f"Error en truncate: {e}")
        raise

def save_state(sync_date: date):
    try:
        supabase = get_supabase_client()
        supabase.table("sync_state").upsert({
            "id": 1,
            "last_sync": sync_date.isoformat(),
            "updated_at": datetime.now(LOCAL_TZ).isoformat()
        }, on_conflict="id").execute()
    except Exception as e:
        print(f"Error guardando estado: {e}")

def load_state():
    try:
        supabase = get_supabase_client()
        result = supabase.table("sync_state").select("*").eq("id", 1).execute()
        if result.data:
            return result.data[0]
        return {"last_sync": None}
    except Exception as e:
        print(f"Error cargando estado: {e}")
        return {"last_sync": None}

def get_existing_sales_ids():
    try:
        supabase = get_supabase_client()
        result = supabase.table("sales_processed").select("sale_id, sale_type").execute()
        existing = set()
        for row in result.data:
            existing.add(f"{row['sale_id']}_{row['sale_type']}")
        return existing
    except Exception as e:
        print(f"Error obteniendo ventas existentes: {e}")
        return set()

def save_new_sales(sales_list):
    try:
        supabase = get_supabase_client()
        
        if not sales_list:
            return
        
        unique_sales = {}
        for sale in sales_list:
            key = f"{sale['sale_id']}_{sale['type']}"
            unique_sales[key] = {
                "sale_id": str(sale["sale_id"]),
                "sale_type": sale["type"],
                "client_id": str(sale["client_id"]),
                "sale_date": sale["date"],
                "price_list_id": sale["price_list_id"]
            }
        
        records = list(unique_sales.values())
        
        batch_size = 100
        for i in range(0, len(records), batch_size):
            batch = records[i:i + batch_size]
            supabase.table("sales_processed").upsert(batch, on_conflict="sale_id,sale_type").execute()
        
    except Exception as e:
        print(f"Error guardando ventas: {e}")

def extract_location_info(contact_data):
    city = ""
    state = ""
    
    if "address" in contact_data and contact_data["address"]:
        address = contact_data["address"]
        city = address.get("city", "")
        state = address.get("state", "")
    
    if not city and "city" in contact_data:
        city = contact_data.get("city", "")
    if not state and "state" in contact_data:
        state = contact_data.get("state", "")
    
    return {"city": city.strip() if city else "", "state": state.strip() if state else ""}

def fetch_contacts():
    contacts = {}
    
    for c in paginate("contacts"):
        cid = int(c["id"])
        price_list = c.get("priceList") or {}
        price_id = str(price_list.get("id", "")) if price_list.get("id") is not None else None
        location = extract_location_info(c)
        
        contacts[cid] = {
            "price_id": price_id,
            "name": c.get("name", ""),
            "email": c.get("email", ""),
            "city": location["city"],
            "state": location["state"]
        }
    
    return contacts

def fetch_all_sales():
    sales_dict = {}
    
    for inv in paginate("invoices"):
        sale_key = f"{inv['id']}_invoice"
        if sale_key not in sales_dict:
            client_id = int(inv["client"]["id"])
            price_list_id = None
            if "priceList" in inv and inv["priceList"]:
                price_list_id = str(inv["priceList"]["id"])

            sales_dict[sale_key] = {
                "sale_id": inv["id"],
                "client_id": client_id,
                "date": inv["date"],
                "price_list_id": price_list_id,
                "type": "invoice"
            }
    
    for rem in paginate("remissions"):
        sale_key = f"{rem['id']}_remission"
        if sale_key not in sales_dict:
            client_id = int(rem["client"]["id"])
            price_list_id = None
            if "priceList" in rem and rem["priceList"]:
                price_list_id = str(rem["priceList"]["id"])
            
            sales_dict[sale_key] = {
                "sale_id": rem["id"],
                "client_id": client_id,
                "date": rem["date"],
                "price_list_id": price_list_id,
                "type": "remission"
            }
    
    return list(sales_dict.values())

def fetch_new_sales(since: date | None):
    existing_ids = get_existing_sales_ids()
    sales_dict = {}
    
    params = {}
    if since:
        params["date[from]"] = since.isoformat()
    
    for inv in paginate("invoices", params=params):
        sale_key = f"{inv['id']}_invoice"
        if sale_key not in existing_ids and sale_key not in sales_dict:
            client_id = int(inv["client"]["id"])
            price_list_id = None
            if "priceList" in inv and inv["priceList"]:
                price_list_id = str(inv["priceList"]["id"])

            sales_dict[sale_key] = {
                "sale_id": inv["id"],
                "client_id": client_id,
                "date": inv["date"],
                "price_list_id": price_list_id,
                "type": "invoice"
            }
    
    for rem in paginate("remissions", params=params):
        sale_key = f"{rem['id']}_remission"
        if sale_key not in existing_ids and sale_key not in sales_dict:
            client_id = int(rem["client"]["id"])
            price_list_id = None
            if "priceList" in rem and rem["priceList"]:
                price_list_id = str(rem["priceList"]["id"])
            
            sales_dict[sale_key] = {
                "sale_id": rem["id"],
                "client_id": client_id,
                "date": rem["date"],
                "price_list_id": price_list_id,
                "type": "remission"
            }
    
    return list(sales_dict.values())

def get_last_purchases_from_sales(sales):
    last_purchases = {}
    
    for sale in sales:
        client_id = sale["client_id"]
        sale_date = datetime.fromisoformat(sale["date"]).date()
        
        if client_id not in last_purchases or sale_date > last_purchases[client_id]["date"]:
            last_purchases[client_id] = {
                "date": sale_date,
                "price_list_id": sale["price_list_id"]
            }
    
    return last_purchases

def get_last_purchases_from_db():
    try:
        supabase = get_supabase_client()
        result = supabase.table("sales_processed").select(
            "client_id, sale_date, price_list_id"
        ).order("client_id", desc=False).order("sale_date", desc=True).execute()
        
        last_purchases = {}
        for row in result.data:
            client_id = int(row["client_id"])
            sale_date = row["sale_date"]
            
            if client_id not in last_purchases:
                last_purchases[client_id] = {
                    "date": sale_date,
                    "price_list_id": row["price_list_id"]
                }
        
        return last_purchases
        
    except Exception as e:
        print(f"Error obteniendo últimas compras: {e}")
        return {}

def category_from_price(price_id: str | None):
    if price_id in DISTRIBUTOR_SET:
        return "Distribuidores"
    if price_id in MAYORISTA_SET:
        return "Mayoristas"
    return None

def is_within_timeframe(last_purchase_date: date, max_months: int = MAX_MONTHS_WITHOUT_PURCHASE):
    today = datetime.now(LOCAL_TZ).date()
    cutoff_date = today - timedelta(days=max_months * 30)
    return last_purchase_date >= cutoff_date

def save_to_supabase(df):
    try:
        supabase = get_supabase_client()
        
        if df.empty:
            return
        
        records = df.to_dict('records')
        
        for record in records:
            if 'fecha_ultima_compra' in record:
                record['fecha_ultima_compra'] = record['fecha_ultima_compra'].isoformat()
            
            for key in ['created_at', 'updated_at', 'id']:
                if key in record:
                    del record[key]
        
        batch_size = 100
        for i in range(0, len(records), batch_size):
            batch = records[i:i + batch_size]
            supabase.table("clients_last_purchase").upsert(batch, on_conflict="cliente_id").execute()
        
    except Exception as e:
        print(f"Error guardando en Supabase: {e}")
        raise

def build_full_report(contacts, all_sales):
    last_purchases = get_last_purchases_from_sales(all_sales)
    today = datetime.now(LOCAL_TZ).date()
    rows = []
    
    for client_id, purchase_info in last_purchases.items():
        contact_info = contacts.get(client_id, {})
        
        if not contact_info:
            continue
        
        price_id = purchase_info["price_list_id"] or contact_info.get("price_id")
        categoria = category_from_price(price_id)
        
        if not categoria:
            continue
        
        last_dt = purchase_info["date"]
        days_without_purchase = (today - last_dt).days
        
        if not is_within_timeframe(last_dt):
            continue
        
        rows.append({
            "cliente_id": str(client_id),
            "cliente_nombre": contact_info.get("name", ""),
            "cliente_email": contact_info.get("email", ""),
            "cliente_ciudad": contact_info.get("city", ""),
            "cliente_estado": contact_info.get("state", ""),
            "categoria": categoria,
            "lista_precio_id": price_id,
            "fecha_ultima_compra": last_dt,
            "dias_sin_compra": days_without_purchase,
        })
    
    if rows:
        df = pd.DataFrame(rows)
        save_to_supabase(df)

def update_client_reports(contacts, new_sales):
    all_last_purchases = get_last_purchases_from_db()
    updated_clients = set(sale["client_id"] for sale in new_sales)
    
    if not updated_clients:
        return
    
    today = datetime.now(LOCAL_TZ).date()
    rows = []
    
    for client_id in updated_clients:
        if client_id not in all_last_purchases:
            continue
            
        purchase_info = all_last_purchases[client_id]
        contact_info = contacts.get(client_id, {})
        
        if not contact_info:
            continue
        
        price_id = purchase_info["price_list_id"] or contact_info.get("price_id")
        categoria = category_from_price(price_id)
        
        if not categoria:
            continue
        
        last_dt = datetime.fromisoformat(purchase_info["date"]).date()
        days_without_purchase = (today - last_dt).days
        
        if not is_within_timeframe(last_dt):
            continue
        
        rows.append({
            "cliente_id": str(client_id),
            "cliente_nombre": contact_info.get("name", ""),
            "cliente_email": contact_info.get("email", ""),
            "cliente_ciudad": contact_info.get("city", ""),
            "cliente_estado": contact_info.get("state", ""),
            "categoria": categoria,
            "lista_precio_id": price_id,
            "fecha_ultima_compra": last_dt,
            "dias_sin_compra": days_without_purchase,
        })
    
    if rows:
        df_updated = pd.DataFrame(rows)
        save_to_supabase(df_updated)

def main():
    # Detectar si es rebuild desde variable de entorno
    rebuild_mode = os.getenv("REBUILD_MODE", "false").lower() == "true"
    
    if rebuild_mode:
        truncate_tables()
        contacts = fetch_contacts()
        all_sales = fetch_all_sales()
        save_new_sales(all_sales)
        build_full_report(contacts, all_sales)
        save_state(datetime.now(LOCAL_TZ).date())
        
    else:
        # Modo incremental
        state = load_state()
        since = None
        if state["last_sync"]:
            since = datetime.fromisoformat(state["last_sync"]).date()
        else:
            since = date(2020, 1, 1)

        contacts = fetch_contacts()
        new_sales = fetch_new_sales(since)

        if new_sales:
            save_new_sales(new_sales)
            time.sleep(2)
            update_client_reports(contacts, new_sales)

        save_state(datetime.now(LOCAL_TZ).date())

if __name__ == "__main__":
    main()<|MERGE_RESOLUTION|>--- conflicted
+++ resolved
@@ -70,11 +70,7 @@
             "clients_last_purchase",
             "sync_state",
         ):
-<<<<<<< HEAD
-            supabase.table(table).delete().gt("id", 0).execute()
-=======
             supabase.table(table).delete().neq("id", 0).execute()
->>>>>>> b0013d15
     except Exception as e:
         print(f"Error en truncate: {e}")
         raise
